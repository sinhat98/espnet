#!/usr/bin/env python3

"""ESPnet setup script."""

import os

from distutils.version import LooseVersion
from setuptools import find_packages
from setuptools import setup


requirements = {
    "install": [
        "setuptools>=38.5.1",
        "configargparse>=1.2.1",
        "typeguard>=2.7.0",
        "dataclasses; python_version < '3.7'",
        "humanfriendly",
        "scipy>=1.4.1",
        "matplotlib==3.1.0",
        "pillow>=6.1.0",
        "editdistance==0.5.2",
        "ctc-segmentation<1.6,>=1.4.0",
        "wandb",
        "filelock",
        # DNN related packages are installed by Makefile
        # 'torch==1.0.1'
        # "chainer==6.0.0",
        # 'cupy==6.0.0',
        "tensorboard>=1.14",  # For pytorch>=1.1.0
        "tensorboardX>=1.8",  # For pytorch<1.1.0
        # Signal processing related
        "librosa>=0.8.0",
        # Natural language processing related
        # FIXME(kamo): Sentencepiece 0.1.90 breaks backwardcompatibility?
        "sentencepiece<0.1.90,>=0.1.82",
        "nltk>=3.4.5",
        # File IO related
        "PyYAML>=5.1.2",
        "soundfile>=0.10.2",
        "h5py>=2.10.0",
        "kaldiio>=2.17.0",
        # TTS related
        "pyworld>=0.2.10",
        "espnet_tts_frontend",
        # ASR frontend related
        "nara_wpe>=0.0.5",
        "torch_complex",
        "pytorch_wpe",
    ],
    "recipe": [
        "espnet_model_zoo",
        "gdown",
        "resampy",
        "pysptk>=0.1.17",
        "morfessor",  # for zeroth-korean
        "youtube_dl",  # for laborotv
        "nnmnkwii",
        "museval>=0.2.1",
        "pystoi>=0.2.2",
        "mir-eval>=0.6",
        "fastdtw",
    ],
    "setup": ["numpy", "pytest-runner"],
    "test": [
        "pytest>=3.3.0",
        "pytest-timeouts>=1.2.1",
        "pytest-pythonpath>=0.7.3",
        "pytest-cov>=2.7.1",
        "hacking>=2.0.0",
        "mock>=2.0.0",
        "pycodestyle",
        "jsondiff>=1.2.0",
        "flake8>=3.7.8",
        "flake8-docstrings>=1.3.1",
        "black",
    ],
    "doc": [
        "Sphinx==2.1.2",
        "sphinx-rtd-theme>=0.2.4",
        "sphinx-argparse>=0.2.5",
        "commonmark==0.8.1",
        "recommonmark>=0.4.0",
        "travis-sphinx>=2.0.1",
        "nbsphinx>=0.4.2",
        "sphinx-markdown-tables>=0.0.12",
    ],
}
try:
    # NOTE(kamo): These packages are not listed if installing from the PyPI server
    import torch

    if LooseVersion(torch.__version__) >= LooseVersion("1.1.0"):
        requirements["install"].append("torch_optimizer")
    if LooseVersion(torch.__version__) >= LooseVersion("1.5.1"):
        requirements["install"].append("fairscale")

<<<<<<< HEAD
    if LooseVersion(torch.__version__) >= LooseVersion("1.8.0"):
=======
    if LooseVersion(torch.__version__) >= LooseVersion("1.8.1"):
        requirements["install"].append("torchaudio==0.8.1")
    elif LooseVersion(torch.__version__) >= LooseVersion("1.8.0"):
>>>>>>> 1dc73483
        requirements["install"].append("torchaudio==0.8.0")
    elif LooseVersion(torch.__version__) >= LooseVersion("1.7.1"):
        requirements["install"].append("torchaudio==0.7.2")
    elif LooseVersion(torch.__version__) >= LooseVersion("1.7.0"):
        requirements["install"].append("torchaudio==0.7.0")
    elif LooseVersion(torch.__version__) >= LooseVersion("1.6.0"):
        # Due to https://github.com/pytorch/pytorch/issues/42213,
        # use torchaudio.functional.istft instead of torch.functional.istft
        requirements["install"].append("torchaudio==0.6.0")
    elif LooseVersion(torch.__version__) >= LooseVersion("1.5.1"):
        requirements["install"].append("torchaudio==0.5.1")
    elif LooseVersion(torch.__version__) >= LooseVersion("1.5.0"):
        requirements["install"].append("torchaudio==0.5.0")
    elif LooseVersion(torch.__version__) >= LooseVersion("1.4.0"):
        requirements["install"].append("torchaudio==0.4.0")
    elif LooseVersion(torch.__version__) >= LooseVersion("1.3.1"):
        requirements["install"].append("torchaudio==0.3.2")
    elif LooseVersion(torch.__version__) >= LooseVersion("1.3.0"):
        requirements["install"].append("torchaudio==0.3.1")
    elif LooseVersion(torch.__version__) >= LooseVersion("1.2.0"):
        requirements["install"].append("torchaudio==0.3.0")

    del torch
except ImportError:
    pass

install_requires = requirements["install"]
setup_requires = requirements["setup"]
tests_require = requirements["test"]
extras_require = {
    k: v for k, v in requirements.items() if k not in ["install", "setup"]
}

dirname = os.path.dirname(__file__)
version_file = os.path.join(dirname, "espnet", "version.txt")
with open(version_file, "r") as f:
    version = f.read().strip()
setup(
    name="espnet",
    version=version,
    url="http://github.com/espnet/espnet",
    author="Shinji Watanabe",
    author_email="shinjiw@ieee.org",
    description="ESPnet: end-to-end speech processing toolkit",
    long_description=open(os.path.join(dirname, "README.md"), encoding="utf-8").read(),
    long_description_content_type="text/markdown",
    license="Apache Software License",
    packages=find_packages(include=["espnet*"]),
    package_data={"espnet": ["version.txt"]},
    # #448: "scripts" is inconvenient for developping because they are copied
    # scripts=get_all_scripts('espnet/bin'),
    install_requires=install_requires,
    setup_requires=setup_requires,
    tests_require=tests_require,
    extras_require=extras_require,
    python_requires=">=3.6.0",
    classifiers=[
        "Programming Language :: Python",
        "Programming Language :: Python :: 3",
        "Programming Language :: Python :: 3.6",
        "Programming Language :: Python :: 3.7",
        "Programming Language :: Python :: 3.8",
        "Development Status :: 5 - Production/Stable",
        "Intended Audience :: Science/Research",
        "Operating System :: POSIX :: Linux",
        "License :: OSI Approved :: Apache Software License",
        "Topic :: Software Development :: Libraries :: Python Modules",
    ],
)<|MERGE_RESOLUTION|>--- conflicted
+++ resolved
@@ -95,13 +95,9 @@
     if LooseVersion(torch.__version__) >= LooseVersion("1.5.1"):
         requirements["install"].append("fairscale")
 
-<<<<<<< HEAD
-    if LooseVersion(torch.__version__) >= LooseVersion("1.8.0"):
-=======
     if LooseVersion(torch.__version__) >= LooseVersion("1.8.1"):
         requirements["install"].append("torchaudio==0.8.1")
     elif LooseVersion(torch.__version__) >= LooseVersion("1.8.0"):
->>>>>>> 1dc73483
         requirements["install"].append("torchaudio==0.8.0")
     elif LooseVersion(torch.__version__) >= LooseVersion("1.7.1"):
         requirements["install"].append("torchaudio==0.7.2")
