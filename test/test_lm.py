--- conflicted
+++ resolved
@@ -92,8 +92,6 @@
             (
                 "transformer",
                 dict(
-<<<<<<< HEAD
-=======
                     layer=2,
                     unit=2,
                     att_unit=2,
@@ -130,7 +128,6 @@
             (
                 "transformer",
                 dict(
->>>>>>> 36b62ae4
                     layer=2, unit=2, att_unit=2, head=2, dropout_rate=0.5, embed_unit=3
                 ),
             ),
