# coding: utf-8

# Copyright 2019 Hirofumi Inaguma
#  Apache 2.0  (http://www.apache.org/licenses/LICENSE-2.0)

from __future__ import division

import argparse
import importlib
import os
import tempfile

import chainer
import numpy as np
import pytest
import torch

from espnet.nets.pytorch_backend.nets_utils import pad_list
from espnet.utils.training.batchfy import make_batchset
from test.utils_test import make_dummy_json_mt


def make_arg(**kwargs):
    defaults = dict(
        elayers=1,
        subsample="2_2",
        etype="blstm",
        eunits=16,
        eprojs=16,
        dtype="lstm",
        dlayers=1,
        dunits=16,
        atype="add",
        aheads=2,
        mtlalpha=0.5,
        lsm_type="",
        lsm_weight=0.0,
        sampling_probability=0.0,
        adim=16,
        dropout_rate=0.0,
        dropout_rate_decoder=0.0,
        nbest=5,
        beam_size=3,
        penalty=0.5,
        maxlenratio=1.0,
        minlenratio=0.0,
        ctc_weight=0.0,  # dummy
        ctc_window_margin=0,  # dummy
        verbose=2,
        char_list=[u"あ", u"い", u"う", u"え", u"お"],
        outdir=None,
        report_bleu=False,
        sym_space="<space>",
        sym_blank="<blank>",
        sortagrad=0,
        context_residual=False,
        tie_src_tgt_embedding=False,
        tie_classifier=False,
        multilingual=False,
        replace_sos=False,
        tgt_lang=False
    )
    defaults.update(kwargs)
    return argparse.Namespace(**defaults)


def prepare_inputs(mode, ilens=[20, 10], olens=[4, 3], is_cuda=False):
    np.random.seed(1)
    assert len(ilens) == len(olens)
    xs = [np.random.randint(0, 5, ilen).astype(np.int32) for ilen in ilens]
    ys = [np.random.randint(0, 5, olen).astype(np.int32) for olen in olens]
    ilens = np.array([x.shape[0] for x in xs], dtype=np.int32)

    if mode == "chainer":
        raise NotImplementedError

    elif mode == "pytorch":
        ilens = torch.from_numpy(ilens).long()
        xs_pad = pad_list([torch.from_numpy(x).long() for x in xs], 0)
        ys_pad = pad_list([torch.from_numpy(y).long() for y in ys], -1)
        if is_cuda:
            xs_pad = xs_pad.cuda()
            ilens = ilens.cuda()
            ys_pad = ys_pad.cuda()

        return xs_pad, ilens, ys_pad
    else:
        raise ValueError("Invalid mode")


def convert_batch(batch, backend="pytorch", is_cuda=False, idim=5, odim=5):
    ilens = np.array([x[1]['output'][1]['shape'][0] for x in batch])
    olens = np.array([x[1]['output'][0]['shape'][0] for x in batch])
    xs = [np.random.randint(0, idim, ilen).astype(np.int32) for ilen in ilens]
    ys = [np.random.randint(0, odim, olen).astype(np.int32) for olen in olens]
    is_pytorch = backend == "pytorch"
    if is_pytorch:
        xs = pad_list([torch.from_numpy(x).long() for x in xs], 0)
        ilens = torch.from_numpy(ilens).long()
        ys = pad_list([torch.from_numpy(y).long() for y in ys], -1)

        if is_cuda:
            xs = xs.cuda()
            ilens = ilens.cuda()
            ys = ys.cuda()
    else:
        raise NotImplementedError

    return xs, ilens, ys


@pytest.mark.parametrize(
    "module, model_dict", [
        ('espnet.nets.pytorch_backend.e2e_mt', {}),
        ('espnet.nets.pytorch_backend.e2e_mt', {'atype': 'noatt'}),
        ('espnet.nets.pytorch_backend.e2e_mt', {'atype': 'dot'}),
        ('espnet.nets.pytorch_backend.e2e_mt', {'atype': 'coverage'}),
        ('espnet.nets.pytorch_backend.e2e_mt', {'atype': 'multi_head_dot'}),
        ('espnet.nets.pytorch_backend.e2e_mt', {'atype': 'multi_head_add'}),
        ('espnet.nets.pytorch_backend.e2e_mt', {'etype': 'grup'}),
        ('espnet.nets.pytorch_backend.e2e_mt', {'etype': 'lstmp'}),
        ('espnet.nets.pytorch_backend.e2e_mt', {'etype': 'bgrup'}),
        ('espnet.nets.pytorch_backend.e2e_mt', {'etype': 'blstmp'}),
        ('espnet.nets.pytorch_backend.e2e_mt', {'etype': 'bgru'}),
        ('espnet.nets.pytorch_backend.e2e_mt', {'etype': 'blstm'}),
        ('espnet.nets.pytorch_backend.e2e_mt', {'context_residual': True}),
    ]
)
def test_model_trainable_and_decodable(module, model_dict):
    args = make_arg(**model_dict)
    if "pytorch" in module:
        batch = prepare_inputs("pytorch")
    else:
        raise NotImplementedError

    m = importlib.import_module(module)
    model = m.E2E(6, 5, args)
    loss = model(*batch)
    if isinstance(loss, tuple):
        # chainer return several values as tuple
        loss[0].backward()  # trainable
    else:
        loss.backward()  # trainable

    with torch.no_grad(), chainer.no_backprop_mode():
        in_data = np.random.randint(0, 5, (1, 10))
        model.translate(in_data, args, args.char_list)  # decodable
        if "pytorch" in module:
            batch_in_data = np.random.randint(0, 5, (2, 10))
            model.translate_batch(batch_in_data, args, args.char_list)  # batch decodable


@pytest.mark.parametrize(
    "module", ["pytorch"]
)
def test_sortagrad_trainable(module):
    args = make_arg(sortagrad=1)
    dummy_json = make_dummy_json_mt(4, [10, 20], [10, 20], idim=6, odim=5)
    if module == "pytorch":
        import espnet.nets.pytorch_backend.e2e_mt as m
    else:
<<<<<<< HEAD
        raise NotImplementedError
    batchset = make_batchset(dummy_json, 2, 2 ** 10, 2 ** 10, shortest_first=True, mt=True)
=======
        import espnet.nets.chainer_backend.e2e_mt as m
    batchset = make_batchset(dummy_json, 2, 2 ** 10, 2 ** 10, shortest_first=True, mt=True, iaxis=1, oaxis=0)
>>>>>>> 2b14d3b0
    model = m.E2E(6, 5, args)
    for batch in batchset:
        loss = model(*convert_batch(batch, module, idim=6, odim=5))
        if isinstance(loss, tuple):
            # chainer return several values as tuple
            loss[0].backward()  # trainable
        else:
            loss.backward()  # trainable
    with torch.no_grad(), chainer.no_backprop_mode():
        in_data = np.random.randint(0, 5, (1, 100))
        model.translate(in_data, args, args.char_list)


@pytest.mark.parametrize(
    "module", ["pytorch"]
)
def test_sortagrad_trainable_with_batch_bins(module):
    args = make_arg(sortagrad=1)
    idim = 6
    odim = 5
    dummy_json = make_dummy_json_mt(4, [10, 20], [10, 20], idim=idim, odim=odim)
    if module == "pytorch":
        import espnet.nets.pytorch_backend.e2e_mt as m
    else:
        raise NotImplementedError
    batch_elems = 2000
    batchset = make_batchset(dummy_json, batch_bins=batch_elems, shortest_first=True, mt=True, iaxis=1, oaxis=0)
    for batch in batchset:
        n = 0
        for uttid, info in batch:
            ilen = int(info['output'][1]['shape'][0])
            olen = int(info['output'][0]['shape'][0])
            n += ilen * idim + olen * odim
        assert olen < batch_elems

    model = m.E2E(6, 5, args)
    for batch in batchset:
        loss = model(*convert_batch(batch, module, idim=6, odim=5))
        if isinstance(loss, tuple):
            # chainer return several values as tuple
            loss[0].backward()  # trainable
        else:
            loss.backward()  # trainable
    with torch.no_grad(), chainer.no_backprop_mode():
        in_data = np.random.randint(0, 5, (1, 100))
        model.translate(in_data, args, args.char_list)


@pytest.mark.parametrize(
    "module", ["pytorch"]
)
def test_sortagrad_trainable_with_batch_frames(module):
    args = make_arg(sortagrad=1)
    idim = 6
    odim = 5
    dummy_json = make_dummy_json_mt(4, [10, 20], [10, 20], idim=idim, odim=odim)
    if module == "pytorch":
        import espnet.nets.pytorch_backend.e2e_mt as m
    else:
        raise NotImplementedError
    batch_frames_in = 20
    batch_frames_out = 20
    batchset = make_batchset(dummy_json,
                             batch_frames_in=batch_frames_in,
                             batch_frames_out=batch_frames_out,
                             shortest_first=True,
                             mt=True, iaxis=1, oaxis=0)
    for batch in batchset:
        i = 0
        o = 0
        for uttid, info in batch:
            i += int(info['output'][1]['shape'][0])
            o += int(info['output'][0]['shape'][0])
        assert i <= batch_frames_in
        assert o <= batch_frames_out

    model = m.E2E(6, 5, args)
    for batch in batchset:
        loss = model(*convert_batch(batch, module, idim=6, odim=5))
        loss.backward()
    with torch.no_grad(), chainer.no_backprop_mode():
        in_data = np.random.randint(0, 5, (1, 100))
        model.translate(in_data, args, args.char_list)


def init_torch_weight_const(m, val):
    for p in m.parameters():
        if p.dim() > 1:
            p.data.fill_(val)


@pytest.mark.parametrize("etype", ["blstm"])
def test_loss(etype):
    # ch = importlib.import_module('espnet.nets.chainer_backend.e2e_mt')
    th = importlib.import_module('espnet.nets.pytorch_backend.e2e_mt')
    args = make_arg(etype=etype)
    th_model = th.E2E(6, 5, args)

    const = 1e-4
    init_torch_weight_const(th_model, const)

    th_batch = prepare_inputs("pytorch")

    th_model(*th_batch)
    th_att = th_model.loss

    th_model.zero_grad()

    th_model(*th_batch)
    th_att = th_model.loss
    th_att.backward()


@pytest.mark.parametrize("etype", ["blstm"])
def test_zero_length_target(etype):
    th = importlib.import_module('espnet.nets.pytorch_backend.e2e_mt')
    args = make_arg(etype=etype)
    th_model = th.E2E(6, 5, args)

    th_batch = prepare_inputs("pytorch", olens=[4, 0])

    th_model(*th_batch)

    # NOTE: We ignore all zero length case because chainer also fails. Have a nice data-prep!
    # out_data = ""
    # data = [
    #     ("aaa", dict(feat=np.random.randint(0, 5, (1, 200)).astype(np.float32), tokenid="")),
    #     ("bbb", dict(feat=np.random.randint(0, 5, (1, 100)).astype(np.float32), tokenid="")),
    #     ("cc", dict(feat=np.random.randint(0, 5, (1, 100)).astype(np.float32), tokenid=""))
    # ]
    # th_ctc, th_att, th_acc = th_model(data)


@pytest.mark.parametrize(
    "module, atype", [
        ('espnet.nets.pytorch_backend.e2e_mt', 'noatt'),
        ('espnet.nets.pytorch_backend.e2e_mt', 'dot'),
        ('espnet.nets.pytorch_backend.e2e_mt', 'add'),
        ('espnet.nets.pytorch_backend.e2e_mt', 'coverage'),
        ('espnet.nets.pytorch_backend.e2e_mt', 'multi_head_dot'),
        ('espnet.nets.pytorch_backend.e2e_mt', 'multi_head_add'),
    ]
)
def test_calculate_all_attentions(module, atype):
    m = importlib.import_module(module)
    args = make_arg(atype=atype)
    if "pytorch" in module:
        batch = prepare_inputs("pytorch")
    else:
        raise NotImplementedError
    model = m.E2E(6, 5, args)
    with chainer.no_backprop_mode():
        if "pytorch" in module:
            att_ws = model.calculate_all_attentions(*batch)[0]
        else:
            raise NotImplementedError
        print(att_ws.shape)


def test_torch_save_and_load():
    m = importlib.import_module('espnet.nets.pytorch_backend.e2e_mt')
    utils = importlib.import_module('espnet.asr.asr_utils')
    args = make_arg()
    model = m.E2E(6, 5, args)
    # initialize randomly
    for p in model.parameters():
        p.data.uniform_()
    if not os.path.exists(".pytest_cache"):
        os.makedirs(".pytest_cache")
    tmppath = tempfile.mktemp()
    utils.torch_save(tmppath, model)
    p_saved = [p.data.numpy() for p in model.parameters()]
    # set constant value
    for p in model.parameters():
        p.data.zero_()
    utils.torch_load(tmppath, model)
    for p1, p2 in zip(p_saved, model.parameters()):
        np.testing.assert_array_equal(p1, p2.data.numpy())
    if os.path.exists(tmppath):
        os.remove(tmppath)


@pytest.mark.skipif(not torch.cuda.is_available() and not chainer.cuda.available, reason="gpu required")
@pytest.mark.parametrize("module", ["espnet.nets.pytorch_backend.e2e_mt"])
def test_gpu_trainable(module):
    m = importlib.import_module(module)
    args = make_arg()
    model = m.E2E(6, 5, args)
    if "pytorch" in module:
        batch = prepare_inputs("pytorch", is_cuda=True)
        model.cuda()
    else:
        raise NotImplementedError
    loss = model(*batch)
    if isinstance(loss, tuple):
        # chainer return several values as tuple
        loss[0].backward()  # trainable
    else:
        loss.backward()  # trainable


@pytest.mark.skipif(torch.cuda.device_count() < 2, reason="multi gpu required")
@pytest.mark.parametrize("module", ["espnet.nets.pytorch_backend.e2e_mt"])
def test_multi_gpu_trainable(module):
    m = importlib.import_module(module)
    ngpu = 2
    device_ids = list(range(ngpu))
    args = make_arg()
    model = m.E2E(6, 5, args)
    if "pytorch" in module:
        model = torch.nn.DataParallel(model, device_ids)
        batch = prepare_inputs("pytorch", is_cuda=True)
        model.cuda()
        loss = 1. / ngpu * model(*batch)
        loss.backward(loss.new_ones(ngpu))  # trainable
    else:
        raise NotImplementedError<|MERGE_RESOLUTION|>--- conflicted
+++ resolved
@@ -159,13 +159,8 @@
     if module == "pytorch":
         import espnet.nets.pytorch_backend.e2e_mt as m
     else:
-<<<<<<< HEAD
-        raise NotImplementedError
-    batchset = make_batchset(dummy_json, 2, 2 ** 10, 2 ** 10, shortest_first=True, mt=True)
-=======
         import espnet.nets.chainer_backend.e2e_mt as m
     batchset = make_batchset(dummy_json, 2, 2 ** 10, 2 ** 10, shortest_first=True, mt=True, iaxis=1, oaxis=0)
->>>>>>> 2b14d3b0
     model = m.E2E(6, 5, args)
     for batch in batchset:
         loss = model(*convert_batch(batch, module, idim=6, odim=5))
