--- conflicted
+++ resolved
@@ -95,11 +95,7 @@
         sos=model.sos,
         eos=model.eos,
         token_list=train_args.char_list,
-<<<<<<< HEAD
-        pre_beam_score_key=None if args.ctc_weight == 1.0 else "decoder",
-=======
         pre_beam_score_key=None if args.ctc_weight == 1.0 else "full",
->>>>>>> 36b62ae4
     )
     # TODO(karita): make all scorers batchfied
     if args.batchsize == 1:
