--- conflicted
+++ resolved
@@ -3,12 +3,9 @@
 # Copyright 2017 Johns Hopkins University (Shinji Watanabe)
 #  Apache 2.0  (http://www.apache.org/licenses/LICENSE-2.0)
 
-<<<<<<< HEAD
+"""Common functions for ASR."""
+
 import argparse
-=======
-"""Common functions for ASR."""
-
->>>>>>> 6f37e9b3
 import editdistance
 import json
 import logging
