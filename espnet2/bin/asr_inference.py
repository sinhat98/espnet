#!/usr/bin/env python3
import argparse
import logging
import sys
from distutils.version import LooseVersion
from pathlib import Path
from typing import Any, List, Optional, Sequence, Tuple, Union

import numpy as np
import torch
import torch.quantization
from typeguard import check_argument_types, check_return_type

from espnet2.asr.transducer.beam_search_transducer import BeamSearchTransducer
from espnet2.asr.transducer.beam_search_transducer import (
    ExtendedHypothesis as ExtTransHypothesis,
)
from espnet2.asr.transducer.beam_search_transducer import Hypothesis as TransHypothesis
from espnet2.fileio.datadir_writer import DatadirWriter
from espnet2.tasks.asr import ASRTask
from espnet2.tasks.enh_s2t import EnhS2TTask
from espnet2.tasks.lm import LMTask
from espnet2.text.build_tokenizer import build_tokenizer
from espnet2.text.token_id_converter import TokenIDConverter
from espnet2.torch_utils.device_funcs import to_device
from espnet2.torch_utils.set_all_random_seed import set_all_random_seed
from espnet2.utils import config_argparse
from espnet2.utils.types import str2bool, str2triple_str, str_or_none
from espnet.nets.batch_beam_search import BatchBeamSearch
from espnet.nets.batch_beam_search_online_sim import BatchBeamSearchOnlineSim
from espnet.nets.beam_search import BeamSearch, Hypothesis
from espnet.nets.pytorch_backend.transformer.subsampling import TooShortUttError
from espnet.nets.scorer_interface import BatchScorerInterface
from espnet.nets.scorers.ctc import CTCPrefixScorer
from espnet.nets.scorers.length_bonus import LengthBonus
from espnet.utils.cli_utils import get_commandline_args


class Speech2Text:
    """Speech2Text class

    Examples:
        >>> import soundfile
        >>> speech2text = Speech2Text("asr_config.yml", "asr.pth")
        >>> audio, rate = soundfile.read("speech.wav")
        >>> speech2text(audio)
        [(text, token, token_int, hypothesis object), ...]

    """

    def __init__(
        self,
        asr_train_config: Union[Path, str] = None,
        asr_model_file: Union[Path, str] = None,
        transducer_conf: dict = None,
        lm_train_config: Union[Path, str] = None,
        lm_file: Union[Path, str] = None,
        ngram_scorer: str = "full",
        ngram_file: Union[Path, str] = None,
        token_type: str = None,
        bpemodel: str = None,
        device: str = "cpu",
        maxlenratio: float = 0.0,
        minlenratio: float = 0.0,
        batch_size: int = 1,
        dtype: str = "float32",
        beam_size: int = 20,
        ctc_weight: float = 0.5,
        lm_weight: float = 1.0,
        ngram_weight: float = 0.9,
        penalty: float = 0.0,
        nbest: int = 1,
        streaming: bool = False,
        enh_s2t_task: bool = False,
        quantize_asr_model: bool = False,
        quantize_lm: bool = False,
        quantize_modules: List[str] = ["Linear"],
        quantize_dtype: str = "qint8",
    ):
        assert check_argument_types()

        task = ASRTask if not enh_s2t_task else EnhS2TTask

        if quantize_asr_model or quantize_lm:
            if quantize_dtype == "float16" and torch.__version__ < LooseVersion(
                "1.5.0"
            ):
                raise ValueError(
                    "float16 dtype for dynamic quantization is not supported with "
                    "torch version < 1.5.0. Switch to qint8 dtype instead."
                )

        quantize_modules = set([getattr(torch.nn, q) for q in quantize_modules])
        quantize_dtype = getattr(torch, quantize_dtype)

        # 1. Build ASR model
        scorers = {}
        asr_model, asr_train_args = task.build_model_from_file(
            asr_train_config, asr_model_file, device
        )
        if enh_s2t_task:
            asr_model.inherite_attributes(
                inherite_s2t_attrs=[
                    "ctc",
                    "decoder",
                    "eos",
                    "joint_network",
                    "sos",
                    "token_list",
                    "use_transducer_decoder",
                ]
            )
        asr_model.to(dtype=getattr(torch, dtype)).eval()

        if quantize_asr_model:
            logging.info("Use quantized asr model for decoding.")

            asr_model = torch.quantization.quantize_dynamic(
                asr_model, qconfig_spec=quantize_modules, dtype=quantize_dtype
            )

        decoder = asr_model.decoder

        ctc = CTCPrefixScorer(ctc=asr_model.ctc, eos=asr_model.eos)
        token_list = asr_model.token_list
        scorers.update(
            decoder=decoder,
            ctc=ctc,
            length_bonus=LengthBonus(len(token_list)),
        )

        # 2. Build Language model
        if lm_train_config is not None:
            lm, lm_train_args = LMTask.build_model_from_file(
                lm_train_config, lm_file, device
            )

            if quantize_lm:
                logging.info("Use quantized lm for decoding.")

                lm = torch.quantization.quantize_dynamic(
                    lm, qconfig_spec=quantize_modules, dtype=quantize_dtype
                )

            scorers["lm"] = lm.lm

        # 3. Build ngram model
        if ngram_file is not None:
            if ngram_scorer == "full":
                from espnet.nets.scorers.ngram import NgramFullScorer

                ngram = NgramFullScorer(ngram_file, token_list)
            else:
                from espnet.nets.scorers.ngram import NgramPartScorer

                ngram = NgramPartScorer(ngram_file, token_list)
        else:
            ngram = None
        scorers["ngram"] = ngram

        # 4. Build BeamSearch object
        if asr_model.use_transducer_decoder:
            beam_search_transducer = BeamSearchTransducer(
                decoder=asr_model.decoder,
                joint_network=asr_model.joint_network,
                beam_size=beam_size,
                lm=scorers["lm"] if "lm" in scorers else None,
                lm_weight=lm_weight,
                token_list=token_list,
                **transducer_conf,
            )
            beam_search = None
        else:
            beam_search_transducer = None

            weights = dict(
                decoder=1.0 - ctc_weight,
                ctc=ctc_weight,
                lm=lm_weight,
                ngram=ngram_weight,
                length_bonus=penalty,
            )
            beam_search = BeamSearch(
                beam_size=beam_size,
                weights=weights,
                scorers=scorers,
                sos=asr_model.sos,
                eos=asr_model.eos,
                vocab_size=len(token_list),
                token_list=token_list,
                pre_beam_score_key=None if ctc_weight == 1.0 else "full",
            )

            # TODO(karita): make all scorers batchfied
            if batch_size == 1:
                non_batch = [
                    k
                    for k, v in beam_search.full_scorers.items()
                    if not isinstance(v, BatchScorerInterface)
                ]
                if len(non_batch) == 0:
                    if streaming:
                        beam_search.__class__ = BatchBeamSearchOnlineSim
                        beam_search.set_streaming_config(asr_train_config)
                        logging.info(
                            "BatchBeamSearchOnlineSim implementation is selected."
                        )
                    else:
                        beam_search.__class__ = BatchBeamSearch
                        logging.info("BatchBeamSearch implementation is selected.")
                else:
                    logging.warning(
                        f"As non-batch scorers {non_batch} are found, "
                        f"fall back to non-batch implementation."
                    )

            beam_search.to(device=device, dtype=getattr(torch, dtype)).eval()
            for scorer in scorers.values():
                if isinstance(scorer, torch.nn.Module):
                    scorer.to(device=device, dtype=getattr(torch, dtype)).eval()
            logging.info(f"Beam_search: {beam_search}")
            logging.info(f"Decoding device={device}, dtype={dtype}")

        # 5. [Optional] Build Text converter: e.g. bpe-sym -> Text
        if token_type is None:
            token_type = asr_train_args.token_type
        if bpemodel is None:
            bpemodel = asr_train_args.bpemodel

        if token_type is None:
            tokenizer = None
        elif token_type == "bpe":
            if bpemodel is not None:
                tokenizer = build_tokenizer(token_type=token_type, bpemodel=bpemodel)
            else:
                tokenizer = None
        else:
            tokenizer = build_tokenizer(token_type=token_type)
        converter = TokenIDConverter(token_list=token_list)
        logging.info(f"Text tokenizer: {tokenizer}")

        self.asr_model = asr_model
        self.asr_train_args = asr_train_args
        self.converter = converter
        self.tokenizer = tokenizer
        self.beam_search = beam_search
        self.beam_search_transducer = beam_search_transducer
        self.maxlenratio = maxlenratio
        self.minlenratio = minlenratio
        self.device = device
        self.dtype = dtype
        self.nbest = nbest

    @torch.no_grad()
    def __call__(
        self, speech: Union[torch.Tensor, np.ndarray], transcript: torch.Tensor = None
    ) -> List[
        Tuple[
            Optional[str],
            List[str],
            List[int],
            Union[Hypothesis, ExtTransHypothesis, TransHypothesis],
        ]
    ]:
        """Inference

        Args:
            data: Input speech data
        Returns:
            text, token, token_int, hyp

        """
        assert check_argument_types()

        # Input as audio signal
        if isinstance(speech, np.ndarray):
            speech = torch.tensor(speech)

        # data: (Nsamples,) -> (1, Nsamples)
        speech = speech.unsqueeze(0).to(getattr(torch, self.dtype))
        # lengths: (1,)
        lengths = speech.new_full([1], dtype=torch.long, fill_value=speech.size(1))
<<<<<<< HEAD
        if transcript is None:
            batch = {"speech": speech, "speech_lengths": lengths}
        else:
            transcript = transcript.unsqueeze(0).to(getattr(torch, self.dtype))
            # lengths: (1,)
            transcript_lengths = transcript.new_full(
                [1], dtype=torch.long, fill_value=transcript.size(1)
            )
            # print(text)
            # print(text_lengths)
            batch = {
                "speech": speech,
                "speech_lengths": lengths,
                "transcript_pad": transcript,
                "transcript_pad_lens": transcript_lengths,
            }
=======
        batch = {"speech": speech, "speech_lengths": lengths}
        logging.info("speech length: " + str(speech.size(1)))
>>>>>>> 96bd7464

        # a. To device
        batch = to_device(batch, device=self.device)

        # b. Forward Encoder
        enc, _ = self.asr_model.encode(**batch)
        if isinstance(enc, tuple):
            enc = enc[0]
        assert len(enc) == 1, len(enc)

        # c. Passed the encoder result and the beam search
        if self.beam_search_transducer:
            logging.info("encoder output length: " + str(enc[0].shape[0]))
            nbest_hyps = self.beam_search_transducer(enc[0])

            best = nbest_hyps[0]
            logging.info(f"total log probability: {best.score:.2f}")
            logging.info(
                f"normalized log probability: {best.score / len(best.yseq):.2f}"
            )
            logging.info(
                "best hypo: " + "".join(self.converter.ids2tokens(best.yseq[1:])) + "\n"
            )
        else:
            nbest_hyps = self.beam_search(
                x=enc[0], maxlenratio=self.maxlenratio, minlenratio=self.minlenratio
            )
        nbest_hyps = nbest_hyps[: self.nbest]

        results = []
        for hyp in nbest_hyps:
            assert isinstance(hyp, (Hypothesis, TransHypothesis)), type(hyp)

            # remove sos/eos and get results
            last_pos = None if self.asr_model.use_transducer_decoder else -1
            if isinstance(hyp.yseq, list):
                token_int = hyp.yseq[1:last_pos]
            else:
                token_int = hyp.yseq[1:last_pos].tolist()

            # remove blank symbol id, which is assumed to be 0
            token_int = list(filter(lambda x: x != 0, token_int))

            # Change integer-ids to tokens
            token = self.converter.ids2tokens(token_int)

            if self.tokenizer is not None:
                text = self.tokenizer.tokens2text(token)
            else:
                text = None
            results.append((text, token, token_int, hyp))

        assert check_return_type(results)
        return results

    @staticmethod
    def from_pretrained(
        model_tag: Optional[str] = None,
        **kwargs: Optional[Any],
    ):
        """Build Speech2Text instance from the pretrained model.

        Args:
            model_tag (Optional[str]): Model tag of the pretrained models.
                Currently, the tags of espnet_model_zoo are supported.

        Returns:
            Speech2Text: Speech2Text instance.

        """
        if model_tag is not None:
            try:
                from espnet_model_zoo.downloader import ModelDownloader

            except ImportError:
                logging.error(
                    "`espnet_model_zoo` is not installed. "
                    "Please install via `pip install -U espnet_model_zoo`."
                )
                raise
            d = ModelDownloader()
            kwargs.update(**d.download_and_unpack(model_tag))

        return Speech2Text(**kwargs)


def inference(
    output_dir: str,
    maxlenratio: float,
    minlenratio: float,
    batch_size: int,
    dtype: str,
    beam_size: int,
    ngpu: int,
    seed: int,
    ctc_weight: float,
    lm_weight: float,
    ngram_weight: float,
    penalty: float,
    nbest: int,
    num_workers: int,
    log_level: Union[int, str],
    data_path_and_name_and_type: Sequence[Tuple[str, str, str]],
    key_file: Optional[str],
    asr_train_config: Optional[str],
    asr_model_file: Optional[str],
    lm_train_config: Optional[str],
    lm_file: Optional[str],
    word_lm_train_config: Optional[str],
    word_lm_file: Optional[str],
    ngram_file: Optional[str],
    model_tag: Optional[str],
    token_type: Optional[str],
    bpemodel: Optional[str],
    allow_variable_data_keys: bool,
    transducer_conf: Optional[dict],
    streaming: bool,
    enh_s2t_task: bool,
    quantize_asr_model: bool,
    quantize_lm: bool,
    quantize_modules: List[str],
    quantize_dtype: str,
):
    assert check_argument_types()
    if batch_size > 1:
        raise NotImplementedError("batch decoding is not implemented")
    if word_lm_train_config is not None:
        raise NotImplementedError("Word LM is not implemented")
    if ngpu > 1:
        raise NotImplementedError("only single GPU decoding is supported")

    logging.basicConfig(
        level=log_level,
        format="%(asctime)s (%(module)s:%(lineno)d) %(levelname)s: %(message)s",
    )

    if ngpu >= 1:
        device = "cuda"
    else:
        device = "cpu"

    # 1. Set random-seed
    set_all_random_seed(seed)

    # 2. Build speech2text
    speech2text_kwargs = dict(
        asr_train_config=asr_train_config,
        asr_model_file=asr_model_file,
        transducer_conf=transducer_conf,
        lm_train_config=lm_train_config,
        lm_file=lm_file,
        ngram_file=ngram_file,
        token_type=token_type,
        bpemodel=bpemodel,
        device=device,
        maxlenratio=maxlenratio,
        minlenratio=minlenratio,
        dtype=dtype,
        beam_size=beam_size,
        ctc_weight=ctc_weight,
        lm_weight=lm_weight,
        ngram_weight=ngram_weight,
        penalty=penalty,
        nbest=nbest,
        streaming=streaming,
        enh_s2t_task=enh_s2t_task,
        quantize_asr_model=quantize_asr_model,
        quantize_lm=quantize_lm,
        quantize_modules=quantize_modules,
        quantize_dtype=quantize_dtype,
    )
    speech2text = Speech2Text.from_pretrained(
        model_tag=model_tag,
        **speech2text_kwargs,
    )

    # 3. Build data-iterator
    loader = ASRTask.build_streaming_iterator(
        data_path_and_name_and_type,
        dtype=dtype,
        batch_size=batch_size,
        key_file=key_file,
        num_workers=num_workers,
        preprocess_fn=ASRTask.build_preprocess_fn(speech2text.asr_train_args, False),
        collate_fn=ASRTask.build_collate_fn(speech2text.asr_train_args, False),
        allow_variable_data_keys=allow_variable_data_keys,
        inference=True,
    )

    # 7 .Start for-loop
    # FIXME(kamo): The output format should be discussed about
    with DatadirWriter(output_dir) as writer:
        for keys, batch in loader:
            assert isinstance(batch, dict), type(batch)
            assert all(isinstance(s, str) for s in keys), keys
            _bs = len(next(iter(batch.values())))
            assert len(keys) == _bs, f"{len(keys)} != {_bs}"
            batch = {k: v[0] for k, v in batch.items() if not k.endswith("_lengths")}

            # N-best list of (text, token, token_int, hyp_object)
            try:
                results = speech2text(**batch)
            except TooShortUttError as e:
                logging.warning(f"Utterance {keys} {e}")
                hyp = Hypothesis(score=0.0, scores={}, states={}, yseq=[])
                results = [[" ", ["<space>"], [2], hyp]] * nbest

            # Only supporting batch_size==1
            key = keys[0]
            for n, (text, token, token_int, hyp) in zip(range(1, nbest + 1), results):
                # Create a directory: outdir/{n}best_recog
                ibest_writer = writer[f"{n}best_recog"]

                # Write the result to each file
                ibest_writer["token"][key] = " ".join(token)
                ibest_writer["token_int"][key] = " ".join(map(str, token_int))
                ibest_writer["score"][key] = str(hyp.score)

                if text is not None:
                    ibest_writer["text"][key] = text


def get_parser():
    parser = config_argparse.ArgumentParser(
        description="ASR Decoding",
        formatter_class=argparse.ArgumentDefaultsHelpFormatter,
    )

    # Note(kamo): Use '_' instead of '-' as separator.
    # '-' is confusing if written in yaml.
    parser.add_argument(
        "--log_level",
        type=lambda x: x.upper(),
        default="INFO",
        choices=("CRITICAL", "ERROR", "WARNING", "INFO", "DEBUG", "NOTSET"),
        help="The verbose level of logging",
    )

    parser.add_argument("--output_dir", type=str, required=True)
    parser.add_argument(
        "--ngpu",
        type=int,
        default=0,
        help="The number of gpus. 0 indicates CPU mode",
    )
    parser.add_argument("--seed", type=int, default=0, help="Random seed")
    parser.add_argument(
        "--dtype",
        default="float32",
        choices=["float16", "float32", "float64"],
        help="Data type",
    )
    parser.add_argument(
        "--num_workers",
        type=int,
        default=1,
        help="The number of workers used for DataLoader",
    )

    group = parser.add_argument_group("Input data related")
    group.add_argument(
        "--data_path_and_name_and_type",
        type=str2triple_str,
        required=True,
        action="append",
    )
    group.add_argument("--key_file", type=str_or_none)
    group.add_argument("--allow_variable_data_keys", type=str2bool, default=False)

    group = parser.add_argument_group("The model configuration related")
    group.add_argument(
        "--asr_train_config",
        type=str,
        help="ASR training configuration",
    )
    group.add_argument(
        "--asr_model_file",
        type=str,
        help="ASR model parameter file",
    )
    group.add_argument(
        "--lm_train_config",
        type=str,
        help="LM training configuration",
    )
    group.add_argument(
        "--lm_file",
        type=str,
        help="LM parameter file",
    )
    group.add_argument(
        "--word_lm_train_config",
        type=str,
        help="Word LM training configuration",
    )
    group.add_argument(
        "--word_lm_file",
        type=str,
        help="Word LM parameter file",
    )
    group.add_argument(
        "--ngram_file",
        type=str,
        help="N-gram parameter file",
    )
    group.add_argument(
        "--model_tag",
        type=str,
        help="Pretrained model tag. If specify this option, *_train_config and "
        "*_file will be overwritten",
    )
    group.add_argument(
        "--enh_s2t_task",
        type=str2bool,
        default=False,
        help="enhancement and asr joint model",
    )

    group = parser.add_argument_group("Quantization related")
    group.add_argument(
        "--quantize_asr_model",
        type=str2bool,
        default=False,
        help="Apply dynamic quantization to ASR model.",
    )
    group.add_argument(
        "--quantize_lm",
        type=str2bool,
        default=False,
        help="Apply dynamic quantization to LM.",
    )
    group.add_argument(
        "--quantize_modules",
        type=str,
        nargs="*",
        default=["Linear"],
        help="""List of modules to be dynamically quantized.
        E.g.: --quantize_modules=[Linear,LSTM,GRU].
        Each specified module should be an attribute of 'torch.nn', e.g.:
        torch.nn.Linear, torch.nn.LSTM, torch.nn.GRU, ...""",
    )
    group.add_argument(
        "--quantize_dtype",
        type=str,
        default="qint8",
        choices=["float16", "qint8"],
        help="Dtype for dynamic quantization.",
    )

    group = parser.add_argument_group("Beam-search related")
    group.add_argument(
        "--batch_size",
        type=int,
        default=1,
        help="The batch size for inference",
    )
    group.add_argument("--nbest", type=int, default=1, help="Output N-best hypotheses")
    group.add_argument("--beam_size", type=int, default=20, help="Beam size")
    group.add_argument("--penalty", type=float, default=0.0, help="Insertion penalty")
    group.add_argument(
        "--maxlenratio",
        type=float,
        default=0.0,
        help="Input length ratio to obtain max output length. "
        "If maxlenratio=0.0 (default), it uses a end-detect "
        "function "
        "to automatically find maximum hypothesis lengths."
        "If maxlenratio<0.0, its absolute value is interpreted"
        "as a constant max output length",
    )
    group.add_argument(
        "--minlenratio",
        type=float,
        default=0.0,
        help="Input length ratio to obtain min output length",
    )
    group.add_argument(
        "--ctc_weight",
        type=float,
        default=0.5,
        help="CTC weight in joint decoding",
    )
    group.add_argument("--lm_weight", type=float, default=1.0, help="RNNLM weight")
    group.add_argument("--ngram_weight", type=float, default=0.9, help="ngram weight")
    group.add_argument("--streaming", type=str2bool, default=False)

    group.add_argument(
        "--transducer_conf",
        default=None,
        help="The keyword arguments for transducer beam search.",
    )

    group = parser.add_argument_group("Text converter related")
    group.add_argument(
        "--token_type",
        type=str_or_none,
        default=None,
        choices=["char", "bpe", None],
        help="The token type for ASR model. "
        "If not given, refers from the training args",
    )
    group.add_argument(
        "--bpemodel",
        type=str_or_none,
        default=None,
        help="The model path of sentencepiece. "
        "If not given, refers from the training args",
    )

    return parser


def main(cmd=None):
    print(get_commandline_args(), file=sys.stderr)
    parser = get_parser()
    args = parser.parse_args(cmd)
    kwargs = vars(args)
    kwargs.pop("config", None)
    inference(**kwargs)


if __name__ == "__main__":
    main()<|MERGE_RESOLUTION|>--- conflicted
+++ resolved
@@ -280,9 +280,9 @@
         speech = speech.unsqueeze(0).to(getattr(torch, self.dtype))
         # lengths: (1,)
         lengths = speech.new_full([1], dtype=torch.long, fill_value=speech.size(1))
-<<<<<<< HEAD
         if transcript is None:
             batch = {"speech": speech, "speech_lengths": lengths}
+            logging.info("speech length: " + str(speech.size(1)))
         else:
             transcript = transcript.unsqueeze(0).to(getattr(torch, self.dtype))
             # lengths: (1,)
@@ -297,10 +297,6 @@
                 "transcript_pad": transcript,
                 "transcript_pad_lens": transcript_lengths,
             }
-=======
-        batch = {"speech": speech, "speech_lengths": lengths}
-        logging.info("speech length: " + str(speech.size(1)))
->>>>>>> 96bd7464
 
         # a. To device
         batch = to_device(batch, device=self.device)
