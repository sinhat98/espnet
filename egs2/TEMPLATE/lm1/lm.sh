#!/bin/bash

# Set bash to 'debug' mode, it will exit on :
# -e 'error', -u 'undefined variable', -o ... 'error in pipeline', -x 'print commands',
set -e
set -u
set -o pipefail

log() {
    local fname=${BASH_SOURCE[1]##*/}
    echo -e "$(date '+%Y-%m-%dT%H:%M:%S') (${fname}:${BASH_LINENO[0]}:${FUNCNAME[1]}) $*"
}

min() {
  local a b
  a=$1
  for b in "$@"; do
      if [ "${b}" -le "${a}" ]; then
          a="${b}"
      fi
  done
  echo "${a}"
}
SECONDS=0

# General configuration
stage=1              # Processes starts from the specified stage.
stop_stage=10000     # Processes is stopped at the specified stage.
skip_stages=         # Processes is stopped at the specified stage.
skip_data_prep=false # Skip data preparation stages
skip_train=false     # Skip training stages
skip_eval=false      # Skip decoding and evaluation stages
ngpu=1               # The number of gpus ("0" uses cpu, otherwise use gpu).
num_nodes=1          # The number of nodes
nj=32                # The number of parallel jobs.
dumpdir=dump         # Directory to dump features.
inference_nj=4      # The number of parallel jobs in decoding.
gpu_inference=false  # Whether to perform gpu decoding.
expdir=exp           # Directory to save experiments.
python=python3       # Specify python to execute espnet commands

# Data preparation related
local_data_opts= # The options given to local/data.sh.

# Feature extraction related
feats_type=raw       # Feature type (raw, or extracted).
audio_format=flac    # Audio format: wav, flac, wav.ark, flac.ark  (only in feats_type=raw).
fs=16k               # Sampling rate.
min_wav_duration=0.1 # Minimum duration in second.
max_wav_duration=20  # Maximum duration in second.

# Kmeans related
km_dir=                     # Path to pretrained kmeans model
kmeans_opts=                # The options given to scripts/feats/perform_kmeans.sh, needed when kmeans is trained
kmeans_feature="hubert_base/6" # format: ssl_model_type/layer_idx (e.g. mfcc, hubert_large/21, wavlm_large/21), needed when kmeans is trained
portion=0.1
nclusters=1000              # The number of clusters for discrete tokens, needed when kmeans is trained
storage_save_mode=true      # Save storage on SSL feature extraction
                            # If true, feature extraction and kmeans clustering on the fly

# Tokenization related
token_type=bpe      # Tokenization type (char or bpe).
token_case="ts"
nbpe=30             # The number of BPE vocabulary.
bpemode=unigram     # Mode of BPE (unigram or bpe).
oov="<unk>"         # Out of vocabulary symbol.
blank="<blank>"     # CTC blank symbol
bpe_char_cover=1.0  # character coverage when modeling BPE for source language
sos_eos="<sos/eos>" # sos and eos symbole
bpe_input_sentence_size=100000000 # Size of input sentence for BPE.
bpe_nlsyms=         # non-linguistic symbols list, separated by a comma or a file containing 1 symbol per line, for BPE

# Language model related
lm_tag=           # Suffix to the result dir for language model training.
lm_exp=           # Specify the directory path for LM experiment.
                  # If this option is specified, lm_tag is ignored.
lm_stats_dir=     # Specify the directory path for LM statistics.
lm_config=        # Config for language model training.
lm_args=          # Arguments for language model training, e.g., "--max_epoch 10".
                  # Note that it will overwrite args in lm config.
num_splits_lm=1   # Number of splitting for lm corpus.

# Decoding related
batch_size=1
inference_tag=    # Suffix to the result dir for decoding.
inference_args=   # Arguments for decoding, e.g., "--lm_weight 0.1".
                  # Note that it will overwrite args in inference config.
inference_lm=valid.loss.ave.pth       # Language model path for decoding.
download_model= # Download a model from Model Zoo and use it for decoding.

# [Task dependent] Set the datadir name created by local/data.sh
train_set=       # Name of training set.
valid_set=       # Name of validation set used for monitoring/tuning network training.
test_sets=       # Names of test sets. Multiple items (e.g., both dev and eval sets) can be specified.
bpe_train_text=  # Text file path of bpe training set.
lm_test_text_asr=    # Text file path of asr evaluation set.
lm_test_text_tts=    # Text file path of tts evaluation set.
lm_test_text_textlm=    # Text file path of textlm evaluation set.
lm_test_text_unitlm=    # Text file path of unitlm evaluation set.
lm_inference_asr_config=    # Config for decoding asr.
lm_inference_tts_config=    # Config for decoding tts.
lang=noinfo      # The language type of corpus.
nlsyms_txt=none  # Non-linguistic symbol list if existing.
cleaner=none     # Text cleaner.
g2p=none         # g2p method (needed if token_type=phn).

# Language Model specific parameters
use_speech=true
use_text=true

help_message=$(cat << EOF
Usage: $0 --train-set "<train_set_name>" --valid-set "<valid_set_name>" --test_sets "<test_set_names>"
Options:
    # General configuration
    --stage          # Processes starts from the specified stage (default="${stage}").
    --stop_stage     # Processes is stopped at the specified stage (default="${stop_stage}").
    --skip_stages    # Spicify the stage to be skipped (default="${skip_stages}").
    --skip_data_prep # Skip data preparation stages (default="${skip_data_prep}").
    --skip_train     # Skip training stages (default="${skip_train}").
    --skip_eval      # Skip decoding and evaluation stages (default="${skip_eval}").
    --ngpu           # The number of gpus ("0" uses cpu, otherwise use gpu, default="${ngpu}").
    --num_nodes      # The number of nodes (default="${num_nodes}").
    --nj             # The number of parallel jobs (default="${nj}").
    --inference_nj   # The number of parallel jobs in decoding (default="${inference_nj}").
    --gpu_inference  # Whether to perform gpu decoding (default="${gpu_inference}").
    --dumpdir        # Directory to dump features (default="${dumpdir}").
    --expdir         # Directory to save experiments (default="${expdir}").
    --python         # Specify python to execute espnet commands (default="${python}").

    # Data preparation related
    --local_data_opts # The options given to local/data.sh (default="${local_data_opts}").

    # Feature extraction related
    --feats_type       # Feature type (raw, or extracted, default="${feats_type}").
    --audio_format     # Audio format: wav, flac, wav.ark, flac.ark  (only in feats_type=raw or raw_copy, default="${audio_format}").
    --fs               # Sampling rate (default="${fs}").
    --min_wav_duration # Minimum duration in second (default="${min_wav_duration}").
    --max_wav_duration # Maximum duration in second (default="${max_wav_duration}").

    # Tokenization related
    --token_type              # Tokenization type (char or bpe, default="${token_type}").
    --token_case              # Token case type: ts: true sequence rm: remove repitions.
    --nbpe                    # The number of BPE vocabulary (default="${nbpe}").
    --bpemode                 # Mode of BPE (unigram or bpe, default="${bpemode}").
    --oov                     # Out of vocabulary symbol (default="${oov}").
    --blank                   # CTC blank symbol (default="${blank}").
    --sos_eos                 # sos and eos symbole (default="${sos_eos}").
    --bpe_input_sentence_size # Size of input sentence for BPE (default="${bpe_input_sentence_size}").
    --bpe_nlsyms              # Non-linguistic symbol list for sentencepiece, separated by a comma or a file containing 1 symbol per line . (default="${bpe_nlsyms}").
    --bpe_char_cover          # Character coverage when modeling BPE (default="${bpe_char_cover}").

    # Kmeans related
    --kmeans_opts       # The options given to kmeans step (default="${kmeans_opts}").
    --kmeans_feature    # The string indicates the kmeans features (default="${kmeans_feature}").
    --portion           # The portion of data used to train kmeans (default="${portion}").
    --nclusters         # The number of clusters for discrete tokens (default="${nclusters}").
    --storage_save_mode # # Save storage on SSL feature extraction. If true, feature extraction and kmeans clustering on the fly (default="${storage_save_mode}").

    # Language model related
    --lm_tag          # Suffix to the result dir for language model training (default="${lm_tag}").
    --lm_exp          # Specify the directory path for LM experiment.
                      # If this option is specified, lm_tag is ignored (default="${lm_exp}").
    --lm_stats_dir    # Specify the directory path for LM statistics (default="${lm_stats_dir}").
    --lm_config       # Config for language model training (default="${lm_config}").
    --lm_args         # Arguments for language model training (default="${lm_args}").
                      # e.g., --lm_args "--max_epoch 10"
                      # Note that it will overwrite args in lm config.
    --num_splits_lm   # Number of splitting for lm corpus (default="${num_splits_lm}").

    # Decoding related
    --inference_tag       # Suffix to the result dir for decoding (default="${inference_tag}").
    --inference_args      # Arguments for decoding (default="${inference_args}").
                          # e.g., --inference_args "--lm_weight 0.1"
                          # Note that it will overwrite args in inference config.
    --inference_lm        # Language model path for decoding (default="${inference_lm}").
    --download_model      # Download a model from Model Zoo and use it for decoding (default="${download_model}").

   # [Task dependent] Set the datadir name created by local/data.sh
    --train_set     # Name of training set (required).
    --valid_set     # Name of validation set used for monitoring/tuning network training (required).
    --test_sets     # Names of test sets.
                    # Multiple items (e.g., both dev and eval sets) can be specified (required).
    --bpe_train_text # Text file path of bpe training set.
    --lm_test_text_asr    # Text file path of asr evaluation set.
    --lm_test_text_tts    # Text file path of tts evaluation set.
    --lm_test_text_textlm    # Text file path of textlm evaluation set.
    --lm_test_text_unitlm    # Text file path of unitlm evaluation set.
    --lm_inference_asr_config    # Config for decoding asr.
    --lm_inference_tts_config    # Config for decoding tts.
    --nlsyms_txt    # Non-linguistic symbol list if existing (default="${nlsyms_txt}").
    --lang          # The language type of corpus (default=${lang}).
    --cleaner       # Text cleaner (default="${cleaner}").
    --g2p           # g2p method (default="${g2p}").

    # Language Model specific parameters
    --use_speech    # Whether to use speech for langauge model
    --use_text      # Whether to use text for langauge model

EOF
)

log "$0 $*"
# Save command line args for logging (they will be lost after utils/parse_options.sh)
run_args=$(pyscripts/utils/print_args.py $0 "$@")
. utils/parse_options.sh

if [ $# -ne 0 ]; then
    log "${help_message}"
    log "Error: No positional arguments are required."
    exit 2
fi

. ./path.sh
. ./cmd.sh


# Check required arguments
if ! "${skip_train}"; then
    [ -z "${train_set}" ] && { log "${help_message}"; log "Error: --train_set is required"; exit 2; };
    [ -z "${valid_set}" ] && { log "${help_message}"; log "Error: --valid_set is required"; exit 2; };
fi
if [ -n "${train_set}" ] && [ "${train_set}" = "${valid_set}" ]; then
    log "Error: train_set and valid_set must be different. --train_set ${train_set} --valid_set ${valid_set}"
    exit 1
fi
_test_sets=
for dset in ${test_sets}; do
    if [ "${dset}" = "${train_set}" ]; then
        log "Error: train_set and test_sets must be different. --train_set ${train_set} --test_sets ${test_sets}"
        exit 1
    fi
    if [ "${dset}" = "${valid_set}" ]; then
        log "Info: The valid_set '${valid_set}' is included in the test_sets. '--eval_valid_set true' is set and '${valid_set}' is removed from the test_sets"
        eval_valid_set=true
    elif [[ " ${_test_sets} " =~ [[:space:]]${dset}[[:space:]] ]]; then
        log "Info: ${dset} is duplicated in the test_sets. One is removed"
    else
        _test_sets+="${dset} "
    fi
done
test_sets=${_test_sets}

# Check feature type
if [ "${feats_type}" = raw ]; then
    data_audio=${dumpdir}/audio_raw
    data_extract=${dumpdir}/extracted
    data_feats=${dumpdir}/"${feats_type}"
else
    log "${help_message}"
    log "Error: not supported: --feats_type ${feats_type}"
    exit 2
fi

lm_train_text="${data_feats}/${train_set}/lm_text"
lm_dev_text="${data_feats}/${valid_set}/lm_text"

[ -z "${bpe_train_text}" ] && bpe_train_text="${data_feats}/org/${train_set}/text"

# Check tokenization type
if [ "${lang}" != noinfo ]; then
    token_listdir=data/${lang}_token_list
else
    token_listdir=data/token_list
fi

bpedir="${token_listdir}/bpe_${bpemode}${nbpe}"
bpeprefix="${bpedir}"/bpe
bpemodel="${bpeprefix}".model
bpetoken_list="${bpedir}"/tokens.txt
chartoken_list="${token_listdir}"/char/tokens.txt

if [ "${token_type}" = bpe ]; then
    token_list="${bpetoken_list}"
elif [ "${token_type}" = char ]; then
    token_list="${chartoken_list}"
    bpemodel=none
else
    log "Error: not supported --token_type '${token_type}'"
    exit 2
fi

if [ ${kmeans_feature} = "mfcc" ]; then  # MFCC has no layer
    kmeans_feature_type=$(echo "${kmeans_feature}" | cut -d/ -f1)
    layer=
    kmeans_feature_conf="{type=mfcc}"
else
    kmeans_feature_type=$(echo "${kmeans_feature}" | cut -d/ -f1)
    layer=$(echo "${kmeans_feature}" | cut -d/ -f2)
    s3prl_conf="{upstream=${kmeans_feature_type}}"
    kmeans_feature_conf="{type=s3prl,conf={s3prl_conf=${s3prl_conf},download_dir=ckpt,multilayer_feature=False,layer=${layer}}}"
fi
if [ -z "${km_dir}" ]; then
    km_dir="${expdir}"/kmeans/$(echo "${kmeans_feature}" | tr "/" "_")_${nclusters}clusters
fi

if [ -z "${lm_tag}" ]; then
    if [ -n "${lm_config}" ]; then
        lm_tag="$(basename "${lm_config}" .yaml)"
    else
        lm_tag="train"
    fi
    if [ "${lang}" != noinfo ]; then
        lm_tag+="_${lang}_${token_type}"
    else
        lm_tag+="_${token_type}"
    fi
    if [ "${token_type}" = bpe ]; then
        lm_tag+="${nbpe}"
    fi
    # Add overwritten arg's info
    if [ -n "${lm_args}" ]; then
        lm_tag+="$(echo "${lm_args}" | sed -e "s/--/\_/g" -e "s/[ |=/]//g")"
    fi
fi

if [ -z "${lm_stats_dir}" ]; then
    if [ "${lang}" != noinfo ]; then
        lm_stats_dir="${expdir}/lm_stats_${lang}_${token_type}"
    else
        lm_stats_dir="${expdir}/lm_stats_${token_type}"
    fi
    if [ "${token_type}" = bpe ]; then
        lm_stats_dir+="${nbpe}"
    fi
fi

if [ -z "${lm_exp}" ]; then
    lm_exp="${expdir}/lm_${lm_tag}"
fi

if "${skip_data_prep}"; then
    skip_stages+="1 2 3 4 5 "
fi
if "${skip_train}"; then
    skip_stages+="2 4 5 6 7 "
fi
if "${skip_eval}"; then
    skip_stages+="8 9 10 "
fi

skip_stages=$(echo "${skip_stages}" | tr ' ' '\n' | sort -nu | tr '\n' ' ')
log "Skipped stages: ${skip_stages}"

# ========================== Main stages start from here. ==========================

if [ ${stage} -le 1 ] && [ ${stop_stage} -ge 1 ] && ! [[ " ${skip_stages} " =~ [[:space:]]1[[:space:]] ]]; then
    log "Stage 1: Data preparation for data/${train_set}, data/${valid_set}, etc."
    # [Task dependent] Need to create data.sh for new corpus
    local/data.sh ${local_data_opts}
fi

if [ ${stage} -le 2 ] && [ ${stop_stage} -ge 2 ] && ! [[ " ${skip_stages} " =~ [[:space:]]2[[:space:]] ]]; then
    if "${skip_train}"; then
        _dsets="${test_sets}"
    else
        _dsets="${train_set} ${valid_set} ${test_sets}"
        _dsets="${valid_set} ${test_sets}" #SM:TODO: remove this one, only added for debug
    fi
<<<<<<< HEAD
    if "${use_speech}"; then 
=======
    if ["${use_speech}"]; then
>>>>>>> 99023f2a
        if [ "${feats_type}" = raw ]; then
            log "Stage 2: Format wav.scp: data/ -> ${data_audio}"

            # ====== Recreating "wav.scp" ======
            # Kaldi-wav.scp, which can describe the file path with unix-pipe, like "cat /some/path |",
            # shouldn't be used in training process.
            # "format_wav_scp.sh" dumps such pipe-style-wav to real audio file
            # and it can also change the audio-format and sampling rate.
            # If nothing is need, then format_wav_scp.sh does nothing:
            # i.e. the input file format and rate is same as the output.
            
            for dset in ${_dsets}; do
<<<<<<< HEAD
                for _dir in "data/${dset}/speech/"*; do
                    if [ -d "${_dir}" ]; then
                        echo "${_dir}"   # your processing here

                        utils/copy_data_dir.sh --validate_opts --non-print "${_dir}" "${data_audio}/$(basename ${_dir})/${dset}/"

                        scripts/audio/format_wav_scp.sh --nj "${nj}" --cmd "${train_cmd}" \
                            --audio-format "${audio_format}" --fs "${fs}" \
                            "${_dir}/wav.scp" "${data_audio}/$(basename ${_dir})/${dset}"
                        
                        echo "${feats_type}" > "${data_audio}/$(basename ${_dir})/${dset}/feats_type"
                        echo "${audio_format}" > "${data_audio}/$(basename ${_dir})/${dset}/audio_format"
                    fi
                done
=======
                utils/copy_data_dir.sh --validate_opts --non-print data/"${dset}" "${data_audio}/${dset}"
                rm -f "${data_audio}/${dset}"/{wav.scp}

                scripts/audio/format_wav_scp.sh --nj "${nj}" --cmd "${train_cmd}" \
                    --audio-format "${audio_format}" --fs "${fs}" \
                    "data/${dset}/wav.scp" "${data_audio}/${dset}"

                echo "${feats_type}" > "${data_audio}/${dset}/feats_type"
                echo "${audio_format}" > "${data_audio}/${dset}/audio_format"

>>>>>>> 99023f2a
            done
        else
            log "Error: not supported: --feats_type ${feats_type}"
            exit 2
        fi
    fi
fi

if [ ${stage} -le 3 ] && [ ${stop_stage} -ge 3 ] && ! [[ " ${skip_stages} " =~ [[:space:]]3[[:space:]] ]]; then
<<<<<<< HEAD
    if "${use_speech}"; then 
=======
    if ["${use_speech}"]; then
>>>>>>> 99023f2a
        log "Stage 3a: Perform Kmeans using ${kmeans_feature_type} features"

        for _dir in "data/${dset}/speech/"*; do
            if [ -d "${_dir}" ]; then
                scripts/feats/perform_kmeans.sh \
                    --stage 1 --stop-stage 4 --skip_stages 2 \
                    --train_set "${train_set}" \
                    --dev_set "${valid_set}" \
                    --other_sets "${test_sets}" \
                    --datadir "${data_audio}/$(basename ${_dir})" \
                    --featdir "${data_extract}/$(basename ${_dir})" \
                    --audio_format "${audio_format}" \
                    --feature_type "${kmeans_feature_type}" \
                    --layer "${layer}" \
                    --feature_conf "${kmeans_feature_conf}" \
                    --km_dir "${km_dir}" \
                    --portion "${portion}" \
                    --nclusters "${nclusters}" \
                    --storage_save_mode ${storage_save_mode} \
                    --use_gpu true \
                    --nj ${nj} \
                    --cpu_cmd "${train_cmd}" \
                    --cuda_cmd "${cuda_cmd}" \
                    ${kmeans_opts}
            fi
        done

        _suf=
        if [ -n "${layer}" ]; then
            _suf="layer${layer}/"
        fi

        for dset in "${train_set} ${valid_set}" ${test_sets}; do
            for _dir in "data/${dset}/speech/"*; do
                if [ -d "${_dir}" ]; then
                    utils/copy_data_dir.sh "${data_audio}/$(basename ${_dir})/${dset}" "${data_feats}/${dset}/speech/$(basename ${_dir})" 
                    cat "${data_extract}/$(basename ${_dir})/${kmeans_feature_type}/${_suf}${dset}/pseudo_labels_km${nclusters}.txt" \
                        > "${data_feats}/${dset}/speech/$(basename ${_dir})/token"
                fi
            done
        done
    fi

    if "${use_text}"; then 
        for dset in "${train_set} ${valid_set}" ${test_sets}; do
            for _dir in "data/${dset}/text/"*; do
                if [ -d "${_dir}" ]; then
                    echo "${data_feats}/${dset}/text/$(basename ${_dir})"
                    mkdir -p "${data_feats}/${dset}/text/$(basename ${_dir})"
                    cp "${_dir}/text" "${data_feats}/${dset}/text/$(basename ${_dir})/"
                fi
            done
        done
    fi
<<<<<<< HEAD
    
=======


>>>>>>> 99023f2a
fi

if [ ${stage} -le 4 ] && [ ${stop_stage} -ge 4 ] && ! [[ " ${skip_stages} " =~ [[:space:]]4[[:space:]] ]]; then
    log "Stage 4a: Data filtering: ${data_feats}/org -> ${data_feats}"
    # NOTE(kamo): Not applying to test_sets to keep original data
    if "${use_speech}" && "${use_text}"; then
        for dset in "${train_set} ${valid_set}" ${test_sets}; do
            python3 local/prepare_lm_data.py --path ${data_feats}/${dset} 
        done
    fi

<<<<<<< HEAD
    # Create testset
    for _dset in ${test_sets}; do
        python3 local/prepare_lm_test.py --test_file "${data_feats}/${_dset}/lm_text" --path "${data_feats}/${_dset}"
    done
=======
    # combine speech and text data if needed
    if ["${use_speech}"] && ["${use_text}"]; then
        # TODO: combine
>>>>>>> 99023f2a

    # Create bpe_train_text
    python3 local/prepare_bpe_text.py -i "${data_feats}/${train_set}/lm_text" -o ${bpe_train_text}

    # shellcheck disable=SC2002
    cat  "${data_feats}/${train_set}/lm_text" | awk ' { if( NF != 1 ) print $0; } ' > "${data_feats}/lm_train.txt"
fi

if [ ${stage} -le 5 ] && [ ${stop_stage} -ge 5 ] && ! [[ " ${skip_stages} " =~ [[:space:]]5[[:space:]] ]]; then
    if [ "${token_type}" = bpe ]; then
        log "Stage 5: Generate token_list from ${bpe_train_text} using BPE"

        mkdir -p "${bpedir}"
        # shellcheck disable=SC2002
        cat ${bpe_train_text} | cut -f 2- -d" "  > "${bpedir}"/train.txt

        if [ -n "${bpe_nlsyms}" ]; then
            if test -f "${bpe_nlsyms}"; then
                bpe_nlsyms_list=$(awk '{print $1}' ${bpe_nlsyms} | paste -s -d, -)
                _opts_spm="--user_defined_symbols=${bpe_nlsyms_list}"
            else
                _opts_spm="--user_defined_symbols=${bpe_nlsyms}"
            fi
        else
            _opts_spm=""
        fi

        spm_train \
            --input="${bpedir}"/train.txt \
            --vocab_size="${nbpe}" \
            --model_type="${bpemode}" \
            --model_prefix="${bpeprefix}" \
            --character_coverage=${bpe_char_cover} \
            --input_sentence_size="${bpe_input_sentence_size}" \
            ${_opts_spm}

        {
        echo "${blank}"
        echo "${oov}"
        # Remove <unk>, <s>, </s> from the vocabulary
        <"${bpeprefix}".vocab awk '{ if( NR != 1 && NR != 2 && NR != 3 ){ print $1; } }'
        echo "${sos_eos}"
        } > "${token_list}"

    elif [ "${token_type}" = char ]; then
        log "Stage 5: Generate character level token_list from ${lm_train_text}"

        _opts="--non_linguistic_symbols ${nlsyms_txt}"

        # The first symbol in token_list must be "<blank>" and the last must be also sos/eos:
        # 0 is reserved for CTC-blank for ASR and also used as ignore-index in the other task
        ${python} -m espnet2.bin.tokenize_text  \
            --token_type "${token_type}" \
            --input "${data_feats}/lm_train.txt" --output "${token_list}" ${_opts} \
            --field 2- \
            --cleaner "${cleaner}" \
            --g2p "${g2p}" \
            --write_vocabulary true \
            --add_symbol "${blank}:0" \
            --add_symbol "${oov}:1" \
            --add_symbol "${sos_eos}:-1"

    else
        log "Error: not supported --token_type '${token_type}'"
        exit 2
    fi

    # check -- remove long sentences?

fi

# ========================== Data preparation is done here. ==========================


if [ ${stage} -le 6 ] && [ ${stop_stage} -ge 6 ] && ! [[ " ${skip_stages} " =~ [[:space:]]6[[:space:]] ]]; then
    log "Stage 6: LM collect stats: train_set=${data_feats}/lm_train.txt, dev_set=${lm_dev_text}"

    _opts=
    if [ -n "${lm_config}" ]; then
        # To generate the config file: e.g.
        #   % python3 -m espnet2.bin.lm_train --print_config --optim adam
        _opts+="--config ${lm_config} "
    fi

    # 1. Split the key file
    _logdir="${lm_stats_dir}/logdir"
    mkdir -p "${_logdir}"
    # Get the minimum number among ${nj} and the number lines of input files
    _nj=$(min "${nj}" "$(<${data_feats}/lm_train.txt wc -l)" "$(<${lm_dev_text} wc -l)")

    key_file="${data_feats}/lm_train.txt"
    split_scps=""
    for n in $(seq ${_nj}); do
        split_scps+=" ${_logdir}/train.${n}.scp"
    done
    # shellcheck disable=SC2086
    utils/split_scp.pl "${key_file}" ${split_scps}

    key_file="${lm_dev_text}"
    split_scps=""
    for n in $(seq ${_nj}); do
        split_scps+=" ${_logdir}/dev.${n}.scp"
    done
    # shellcheck disable=SC2086
    utils/split_scp.pl "${key_file}" ${split_scps}

    # 2. Generate run.sh
    log "Generate '${lm_stats_dir}/run.sh'. You can resume the process from stage 6 using this script"
    mkdir -p "${lm_stats_dir}"; echo "${run_args} --stage 6 \"\$@\"; exit \$?" > "${lm_stats_dir}/run.sh"; chmod +x "${lm_stats_dir}/run.sh"

    # 3. Submit jobs
    log "LM collect-stats started... log: '${_logdir}/stats.*.log'"
    # NOTE: --*_shape_file doesn't require length information if --batch_type=unsorted,
    #       but it's used only for deciding the sample ids.
    # shellcheck disable=SC2046,SC2086
    ${train_cmd} JOB=1:"${_nj}" "${_logdir}"/stats.JOB.log \
        ${python} -m espnet2.bin.lm_train \
            --collect_stats true \
            --use_preprocessor true \
            --bpemodel "${bpemodel}" \
            --token_type "${token_type}"\
            --token_list "${token_list}" \
            --non_linguistic_symbols "${nlsyms_txt}" \
            --cleaner "${cleaner}" \
            --g2p "${g2p}" \
            --train_data_path_and_name_and_type "${data_feats}/lm_train.txt,text,text" \
            --valid_data_path_and_name_and_type "${lm_dev_text},text,text" \
            --train_shape_file "${_logdir}/train.JOB.scp" \
            --valid_shape_file "${_logdir}/dev.JOB.scp" \
            --output_dir "${_logdir}/stats.JOB" \
            ${_opts} ${lm_args} || { cat $(grep -l -i error "${_logdir}"/stats.*.log) ; exit 1; }

    # 4. Aggregate shape files
    _opts=
    for i in $(seq "${_nj}"); do
        _opts+="--input_dir ${_logdir}/stats.${i} "
    done
    # shellcheck disable=SC2086
    ${python} -m espnet2.bin.aggregate_stats_dirs ${_opts} --output_dir "${lm_stats_dir}"

    # Append the num-tokens at the last dimensions. This is used for batch-bins count
    <"${lm_stats_dir}/train/text_shape" \
        awk -v N="$(<${token_list} wc -l)" '{ print $0 "," N }' \
        >"${lm_stats_dir}/train/text_shape.${token_type}"

    <"${lm_stats_dir}/valid/text_shape" \
        awk -v N="$(<${token_list} wc -l)" '{ print $0 "," N }' \
        >"${lm_stats_dir}/valid/text_shape.${token_type}"
fi


if [ ${stage} -le 7 ] && [ ${stop_stage} -ge 7 ] && ! [[ " ${skip_stages} " =~ [[:space:]]7[[:space:]] ]]; then
    log "Stage 7: LM Training: train_set=${data_feats}/lm_train.txt, dev_set=${lm_dev_text}"

    _opts=
    if [ -n "${lm_config}" ]; then
        # To generate the config file: e.g.
        #   % python3 -m espnet2.bin.lm_train --print_config --optim adam
        _opts+="--config ${lm_config} "
    fi

    if [ "${num_splits_lm}" -gt 1 ]; then
        # If you met a memory error when parsing text files, this option may help you.
        # The corpus is split into subsets and each subset is used for training one by one in order,
        # so the memory footprint can be limited to the memory required for each dataset.

        _split_dir="${lm_stats_dir}/splits${num_splits_lm}"
        if [ ! -f "${_split_dir}/.done" ]; then
            rm -f "${_split_dir}/.done"
            ${python} -m espnet2.bin.split_scps \
              --scps "${data_feats}/lm_train.txt" "${lm_stats_dir}/train/text_shape.${token_type}" \
              --num_splits "${num_splits_lm}" \
              --output_dir "${_split_dir}"
            touch "${_split_dir}/.done"
        else
            log "${_split_dir}/.done exists. Spliting is skipped"
        fi

        _opts+="--train_data_path_and_name_and_type ${_split_dir}/lm_train.txt,text,text "
        _opts+="--train_shape_file ${_split_dir}/text_shape.${token_type} "
        _opts+="--multiple_iterator true "

    else
        _opts+="--train_data_path_and_name_and_type ${data_feats}/lm_train.txt,text,text "
        _opts+="--train_shape_file ${lm_stats_dir}/train/text_shape.${token_type} "
    fi

    # NOTE(kamo): --fold_length is used only if --batch_type=folded and it's ignored in the other case

    log "Generate '${lm_exp}/run.sh'. You can resume the process from stage 7 using this script"
    mkdir -p "${lm_exp}"; echo "${run_args} --stage 7 \"\$@\"; exit \$?" > "${lm_exp}/run.sh"; chmod +x "${lm_exp}/run.sh"

    log "LM training started... log: '${lm_exp}/train.log'"
    if echo "${cuda_cmd}" | grep -e queue.pl -e queue-freegpu.pl &> /dev/null; then
        # SGE can't include "/" in a job name
        jobname="$(basename ${lm_exp})"
    else
        jobname="${lm_exp}/train.log"
    fi

    # shellcheck disable=SC2086
    ${python} -m espnet2.bin.launch \
        --cmd "${cuda_cmd} --name ${jobname}" \
        --log "${lm_exp}"/train.log \
        --ngpu "${ngpu}" \
        --num_nodes "${num_nodes}" \
        --init_file_prefix "${lm_exp}"/.dist_init_ \
        --multiprocessing_distributed true -- \
        ${python} -m espnet2.bin.lm_train \
            --ngpu "${ngpu}" \
            --use_preprocessor true \
            --bpemodel "${bpemodel}" \
            --token_type "${token_type}"\
            --token_list "${token_list}" \
            --non_linguistic_symbols "${nlsyms_txt}" \
            --cleaner "${cleaner}" \
            --g2p "${g2p}" \
            --valid_data_path_and_name_and_type "${lm_dev_text},text,text" \
            --valid_shape_file "${lm_stats_dir}/valid/text_shape.${token_type}" \
            --fold_length "${lm_fold_length}" \
            --resume true \
            --output_dir "${lm_exp}" \
            ${_opts} ${lm_args}

fi


if [ ${stage} -le 8 ] && [ ${stop_stage} -ge 8 ] && ! [[ " ${skip_stages} " =~ [[:space:]]8[[:space:]] ]]; then
    if [ -f ${lm_test_text_textlm} ]; then
        log "Stage 8a: Calc perplexity for textlm: ${lm_test_text_textlm}"
        _opts=
        _output_dir="${lm_exp}/perplexity_test_textlm/$(basename ${lm_test_text_textlm})"
        _ngpu=1     # always use a single GPU since the data is usually small
        log "Perplexity calculation started... log: '${_output_dir}/lm_calc_perplexity.log'"
        # shellcheck disable=SC2086
        ${cuda_cmd} --gpu "${_ngpu}" "${lm_exp}"/perplexity_test_textlm/lm_calc_perplexity.log \
            ${python} -m espnet2.bin.lm_calc_perplexity \
                --ngpu "${_ngpu}" \
                --data_path_and_name_and_type "${lm_test_text_textlm},text,text" \
                --train_config "${lm_exp}"/config.yaml \
                --model_file "${lm_exp}/${inference_lm}" \
                --output_dir "${_output_dir}" \
                ${_opts}
        log "PPL: ${lm_test_text_textlm}: $(cat ${_output_dir}/ppl)"
    fi

    if [ -f ${lm_test_text_unitlm} ]; then
        log "Stage 8b: Calc perplexity for unitlm: ${lm_test_text_unitlm}"
        _opts=
        _output_dir="${lm_exp}/perplexity_test_unitlm/$(basename ${lm_test_text_unitlm})"
        _ngpu=1
        log "Perplexity calculation started... log: '${_output_dir}/lm_calc_perplexity.log'"
        # shellcheck disable=SC2086
        ${cuda_cmd} --gpu "${_ngpu}" "${lm_exp}"/perplexity_test_unitlm/lm_calc_perplexity.log \
            ${python} -m espnet2.bin.lm_calc_perplexity \
                --ngpu "${_ngpu}" \
                --data_path_and_name_and_type "${lm_test_text_unitlm},text,text" \
                --train_config "${lm_exp}"/config.yaml \
                --model_file "${lm_exp}/${inference_lm}" \
                --output_dir "${_output_dir}" \
                ${_opts}
        log "PPL: ${lm_test_text_unitlm}: $(cat ${_output_dir}/ppl)"
    fi

    #tts
    if [ -f ${lm_test_text_tts_lm} ]; then
        log "Stage 8c: Calc perplexity for TTS: ${lm_test_text_tts_lm}"
        _opts=
        _output_dir="${lm_exp}/perplexity_test_tts/$(basename ${lm_test_text_tts_lm})"
        _ngpu=1
        log "Perplexity calculation started... log: '${_output_dir}/lm_calc_perplexity.log'"
        # shellcheck disable=SC2086
        ${cuda_cmd} --gpu "${_ngpu}" "${lm_exp}"/perplexity_test_tts/lm_calc_perplexity_prefix.log \
            ${python} -m espnet2.bin.lm_calc_perplexity_prefix \
                --ngpu "${_ngpu}" \
                --data_path_and_name_and_type "${lm_test_text_tts_lm},text,text" \
                --data_path_and_name_and_type "${lm_test_text_tts},prefix,text" \
                --train_config "${lm_exp}"/config.yaml \
                --model_file "${lm_exp}/${inference_lm}" \
                --output_dir "${_output_dir}/$(basename ${lm_test_text_tts})" \
                ${_opts}
        log "PPL: ${lm_test_text_tts}: $(cat ${_output_dir}/ppl)"
    fi
fi


if [ ${stage} -le 9 ] && [ ${stop_stage} -ge 9 ] && ! [[ " ${skip_stages} " =~ [[:space:]]9[[:space:]] ]]; then
    if [ -f ${lm_test_text_asr} ]; then
        log "Stage 9: LM decoding for ASR: ${lm_test_text_asr}"
        _dir="${lm_exp}/decode_test_asr/$(basename ${lm_inference_asr_config} .yaml)"
        _logdir="${_dir}/logdir"
        mkdir -p "${_logdir}"

        if ${gpu_inference}; then
            _cmd="${cuda_cmd}"
            _ngpu=1
        else
            _cmd="${decode_cmd}"
            _ngpu=0
        fi

        _opts=
        if [ -n "${lm_inference_asr_config}" ]; then
            _opts+="--config ${lm_inference_asr_config} "
        fi

        # 1. Split the key file
        key_file=${lm_test_text_asr}
        split_scps=""
        _nj=$(min "${inference_nj}" "$(<${key_file} wc -l)")

        for n in $(seq "${_nj}"); do
            split_scps+=" ${_logdir}/keys.${n}.scp"
        done
        # shellcheck disable=SC2086
        utils/split_scp.pl "${key_file}" ${split_scps}

        # 2. Submit decoding jobs
        log "Decoding started... log: '${_logdir}/lm_inference.*.log'"
        rm -f "${_logdir}/*.log"
        # shellcheck disable=SC2046,SC2086
        ${_cmd} --gpu "${_ngpu}" JOB=1:"${_nj}" "${_logdir}"/lm_inference.JOB.log \
            ${python} -m espnet2.bin.lm_inference \
                --batch_size ${batch_size} \
                --ngpu "${_ngpu}" \
                --data_path_and_name_and_type "${lm_test_text_asr},text,text" \
                --key_file "${_logdir}"/keys.JOB.scp \
                --output_dir "${_logdir}"/output.JOB \
                --token_type "${token_type}" \
                --bpemodel "${bpemodel}" \
                --lm_train_config "${lm_exp}"/config.yaml \
                --lm_file "${lm_exp}"/${inference_lm}  \
                ${_opts} ${lm_inference_args} || { cat $(grep -l -i error "${_logdir}"/lm_inference.*.log) ; exit 1; }
            # --log_level "DEBUG"
        # 3. Concatenate output files from each job
        # shellcheck disable=SC2068
        for f in token token_int score text; do
            if [ -f "${_logdir}/output.1/1best_recog/${f}" ]; then
                for i in $(seq "${_nj}"); do
                    cat "${_logdir}/output.${i}/1best_recog/${f}"
                done | sort -k1 >"${_dir}/${f}"
            fi
        done

        # 4. Postprocess and score
        _scoredir="${_dir}/score_wer"
        mkdir -p "${_scoredir}"

        python3 local/postprocess.py \
            --input ${_dir}/text \
            --output ${_scoredir}/hyp.trn \
            --sos "<generatetext>" \
            --prefix "asr_"

        python3 local/postprocess.py \
           --input ${data_feats}/test/text \
           --output ${_scoredir}/ref.trn \
           --sos "<generatetext>" \
           --prefix "asr_"

        sclite -r ${_scoredir}/ref.trn trn \
            -h ${_scoredir}/hyp.trn trn \
            -i rm -o all stdout > ${_scoredir}/result.txt

    fi

fi

if [ ${stage} -le 10 ] && [ ${stop_stage} -ge 10 ] && ! [[ " ${skip_stages} " =~ [[:space:]]10[[:space:]] ]]; then
    if [ -f ${lm_test_text_tts} ]; then
        log "Stage 10: LM decoding for TTS: ${lm_test_text_tts}"
        _dir="${lm_exp}/decode_test_tts/$(basename ${lm_test_text_tts})"

        _logdir="${_dir}/logdir"
        mkdir -p "${_logdir}"

        if ${gpu_inference}; then
            _cmd="${cuda_cmd}"
            _ngpu=1
        else
            _cmd="${decode_cmd}"
            _ngpu=0
        fi

        _opts=
        if [ -n "${lm_inference_tts_config}" ]; then
            _opts+="--config ${lm_inference_tts_config} "
        fi

        # 1. Split the key file
        key_file=${lm_test_text_tts}
        split_scps=""
        _nj=$(min "${inference_nj}" "$(<${key_file} wc -l)")

        for n in $(seq "${_nj}"); do
            split_scps+=" ${_logdir}/keys.${n}.scp"
        done
        # shellcheck disable=SC2086
        utils/split_scp.pl "${key_file}" ${split_scps}

        # 2. Submit decoding jobs
        log "Decoding started... log: '${_logdir}/lm_inference.*.log'"
        rm -f "${_logdir}/*.log"
        # shellcheck disable=SC2046,SC2086
        ${_cmd} --gpu "${_ngpu}" JOB=1:"${_nj}" "${_logdir}"/lm_inference.JOB.log \
            ${python} -m espnet2.bin.lm_inference \
                --batch_size ${batch_size} \
                --ngpu "${_ngpu}" \
                --data_path_and_name_and_type "${lm_test_text_tts},text,text" \
                --key_file "${_logdir}"/keys.JOB.scp \
                --output_dir "${_logdir}"/output.JOB \
                --token_type "${token_type}" \
                --bpemodel "${bpemodel}" \
                --lm_train_config "${lm_exp}"/config.yaml \
                --lm_file "${lm_exp}"/${inference_lm} \
                ${_opts} ${lm_inference_args} || { cat $(grep -l -i error "${_logdir}"/lm_inference.*.log) ; exit 1; }

        # 3. Concatenate output files from each job
        # shellcheck disable=SC2068
        for f in token token_int score text; do
            if [ -f "${_logdir}/output.1/1best_recog/${f}" ]; then
                for i in $(seq "${_nj}"); do
                    cat "${_logdir}/output.${i}/1best_recog/${f}"
                done | sort -k1 >"${_dir}/${f}"
            fi
        done

        # 4. Postprocess
        _scoredir="${_dir}/score_tts"
        mkdir -p "${_scoredir}"

        python3 local/postprocess.py \
            --input ${_dir}/text \
            --output ${_scoredir}/hyp.trn \
            --sos "<generatespeech>" \
            --prefix "tts_"

        # Generate tokens for speech generation
        python3 local/postprocess_tts.py \
            --input ${_scoredir}/hyp.trn \
            --output ${_scoredir}/hyp.tok

    fi

fi


packed_model="${lm_exp}/${lm_exp##*/}_${inference_lm%.*}.zip"
if [ ${stage} -le 11 ] && [ ${stop_stage} -ge 11 ] && ! [[ " ${skip_stages} " =~ [[:space:]]11[[:space:]] ]]; then
    log "Stage 11: Pack model: ${packed_model}"

    _opts=
    if [ "${token_type}" = bpe ]; then
        _opts+="--option ${bpemodel} "
    fi
    if [ "${nlsyms_txt}" != none ]; then
        _opts+="--option ${nlsyms_txt} "
    fi
    # shellcheck disable=SC2086
    ${python} -m espnet2.bin.pack asr \
        --lm_train_config "${lm_exp}"/config.yaml \
        --lm_file "${lm_exp}"/"${inference_lm}" \
        ${_opts} \
        --option "${lm_exp}"/perplexity_test/ppl \
        --option "${lm_exp}"/images \
        --outpath "${packed_model}"
fi


if [ ${stage} -le 12 ] && [ ${stop_stage} -ge 12 ] && ! [[ " ${skip_stages} " =~ [[:space:]]12[[:space:]] ]]; then
    log "Stage 12: Upload model to Zenodo: ${packed_model}"
    log "Warning: Upload model to Zenodo will be deprecated. We encourage to use Hugging Face"

    # To upload your model, you need to do:
    #   1. Sign up to Zenodo: https://zenodo.org/
    #   2. Create access token: https://zenodo.org/account/settings/applications/tokens/new/
    #   3. Set your environment: % export ACCESS_TOKEN="<your token>"

    if command -v git &> /dev/null; then
        _creator_name="$(git config user.name)"
        _checkout="
git checkout $(git show -s --format=%H)"

    else
        _creator_name="$(whoami)"
        _checkout=""
    fi
    # /some/where/espnet/egs2/foo/asr1/ -> foo/asr1
    _task="$(pwd | rev | cut -d/ -f2 | rev)"
    # foo/asr1 -> foo
    _corpus="${_task%/*}"
    _model_name="${_creator_name}/${_corpus}_$(basename ${packed_model} .zip)"

    # Generate description file
    cat << EOF > "${asr_exp}"/description
This model was trained by ${_creator_name} using ${_task} recipe in <a href="https://github.com/espnet/espnet/">espnet</a>.
<p>&nbsp;</p>
<ul>
<li><strong>Python API</strong><pre><code class="language-python">See https://github.com/espnet/espnet_model_zoo</code></pre></li>
<li><strong>Evaluate in the recipe</strong><pre>
<code class="language-bash">git clone https://github.com/espnet/espnet
cd espnet${_checkout}
pip install -e .
cd $(pwd | rev | cut -d/ -f1-3 | rev)
./run.sh --skip_data_prep false --skip_train true --download_model ${_model_name}</code>
</pre></li>
<li><strong>LM config</strong><pre><code>cat "${lm_exp}"/config.yaml;</code></pre></li>
</ul>
EOF

    # NOTE(kamo): The model file is uploaded here, but not published yet.
    #   Please confirm your record at Zenodo and publish it by yourself.

    # shellcheck disable=SC2086
    espnet_model_zoo_upload \
        --file "${packed_model}" \
        --title "ESPnet2 pretrained model, ${_model_name}, fs=${fs}, lang=${lang}" \
        --description_file "${lm_exp}"/description \
        --creator_name "${_creator_name}" \
        --license "CC-BY-4.0" \
        --use_sandbox false \
        --publish false
fi


if [ ${stage} -le 13 ] && [ ${stop_stage} -ge 13 ] && ! [[ " ${skip_stages} " =~ [[:space:]]13[[:space:]] ]]; then
    [ -z "${hf_repo}" ] && \
        log "ERROR: You need to setup the variable hf_repo with the name of the repository located at HuggingFace, follow the following steps described here https://github.com/espnet/espnet/blob/master/CONTRIBUTING.md#132-espnet2-recipes" && \
    exit 1
    log "Stage 13: Upload model to HuggingFace: ${hf_repo}"

    gitlfs=$(git lfs --version 2> /dev/null || true)
    [ -z "${gitlfs}" ] && \
        log "ERROR: You need to install git-lfs first" && \
        exit 1

    dir_repo=${expdir}/hf_${hf_repo//"/"/"_"}
    [ ! -d "${dir_repo}" ] && git clone https://huggingface.co/${hf_repo} ${dir_repo}

    if command -v git &> /dev/null; then
        _creator_name="$(git config user.name)"
        _checkout="git checkout $(git show -s --format=%H)"
    else
        _creator_name="$(whoami)"
        _checkout=""
    fi
    # /some/where/espnet/egs2/foo/asr1/ -> foo/asr1
    _task="$(pwd | rev | cut -d/ -f2 | rev)"
    # foo/lm1 -> foo
    _corpus="${_task%/*}"
    _model_name="${_creator_name}/${_corpus}_$(basename ${packed_model} .zip)"

    # copy files in ${dir_repo}
    unzip -o ${packed_model} -d ${dir_repo}
    # Generate description file
    # shellcheck disable=SC2034
    hf_task=automatic-speech-recognition
    # shellcheck disable=SC2034
    espnet_task=LM
    # shellcheck disable=SC2034
    task_exp=${lm_exp}
    eval "echo \"$(cat scripts/utils/TEMPLATE_HF_Readme.md)\"" > "${dir_repo}"/README.md

    this_folder=${PWD}
    cd ${dir_repo}
    if [ -n "$(git status --porcelain)" ]; then
        git add .
        git commit -m "Update model"
    fi
    git push
    cd ${this_folder}
fi

log "Successfully finished. [elapsed=${SECONDS}s]"<|MERGE_RESOLUTION|>--- conflicted
+++ resolved
@@ -356,11 +356,7 @@
         _dsets="${train_set} ${valid_set} ${test_sets}"
         _dsets="${valid_set} ${test_sets}" #SM:TODO: remove this one, only added for debug
     fi
-<<<<<<< HEAD
     if "${use_speech}"; then 
-=======
-    if ["${use_speech}"]; then
->>>>>>> 99023f2a
         if [ "${feats_type}" = raw ]; then
             log "Stage 2: Format wav.scp: data/ -> ${data_audio}"
 
@@ -373,7 +369,6 @@
             # i.e. the input file format and rate is same as the output.
             
             for dset in ${_dsets}; do
-<<<<<<< HEAD
                 for _dir in "data/${dset}/speech/"*; do
                     if [ -d "${_dir}" ]; then
                         echo "${_dir}"   # your processing here
@@ -388,18 +383,6 @@
                         echo "${audio_format}" > "${data_audio}/$(basename ${_dir})/${dset}/audio_format"
                     fi
                 done
-=======
-                utils/copy_data_dir.sh --validate_opts --non-print data/"${dset}" "${data_audio}/${dset}"
-                rm -f "${data_audio}/${dset}"/{wav.scp}
-
-                scripts/audio/format_wav_scp.sh --nj "${nj}" --cmd "${train_cmd}" \
-                    --audio-format "${audio_format}" --fs "${fs}" \
-                    "data/${dset}/wav.scp" "${data_audio}/${dset}"
-
-                echo "${feats_type}" > "${data_audio}/${dset}/feats_type"
-                echo "${audio_format}" > "${data_audio}/${dset}/audio_format"
-
->>>>>>> 99023f2a
             done
         else
             log "Error: not supported: --feats_type ${feats_type}"
@@ -409,11 +392,7 @@
 fi
 
 if [ ${stage} -le 3 ] && [ ${stop_stage} -ge 3 ] && ! [[ " ${skip_stages} " =~ [[:space:]]3[[:space:]] ]]; then
-<<<<<<< HEAD
     if "${use_speech}"; then 
-=======
-    if ["${use_speech}"]; then
->>>>>>> 99023f2a
         log "Stage 3a: Perform Kmeans using ${kmeans_feature_type} features"
 
         for _dir in "data/${dset}/speech/"*; do
@@ -468,12 +447,7 @@
             done
         done
     fi
-<<<<<<< HEAD
     
-=======
-
-
->>>>>>> 99023f2a
 fi
 
 if [ ${stage} -le 4 ] && [ ${stop_stage} -ge 4 ] && ! [[ " ${skip_stages} " =~ [[:space:]]4[[:space:]] ]]; then
@@ -485,16 +459,10 @@
         done
     fi
 
-<<<<<<< HEAD
     # Create testset
     for _dset in ${test_sets}; do
         python3 local/prepare_lm_test.py --test_file "${data_feats}/${_dset}/lm_text" --path "${data_feats}/${_dset}"
     done
-=======
-    # combine speech and text data if needed
-    if ["${use_speech}"] && ["${use_text}"]; then
-        # TODO: combine
->>>>>>> 99023f2a
 
     # Create bpe_train_text
     python3 local/prepare_bpe_text.py -i "${data_feats}/${train_set}/lm_text" -o ${bpe_train_text}
